--- conflicted
+++ resolved
@@ -1,7 +1,7 @@
 {
-  "name": "lofi",
+  "name": "lofi-music",
+  "private": true,
   "version": "0.1.0",
-  "private": true,
   "scripts": {
     "dev": "next dev",
     "build": "next build",
@@ -11,16 +11,11 @@
     "format:fix": "prettier --write --ignore-path .gitignore ."
   },
   "dependencies": {
-<<<<<<< HEAD
     "next": "13.4.9",
     "react": "18.2.0",
     "react-dom": "18.2.0",
+    "styled-components": "^6.0.3",
     "styled-components": "^6.0.3"
-=======
-    "react": "^18.2.0",
-    "react-dom": "^18.2.0",
-    "react-player": "^2.12.0"
->>>>>>> 24ea70e1
   },
   "devDependencies": {
     "@types/node": "^20.4.1",
