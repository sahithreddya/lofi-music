<<<<<<< HEAD
import { useState } from 'react';
import { Header, Footer, Title } from '@/components/App.style'
import MusicTiles from '@/components/MusicTiles'
import SettingModal from '@/components/SettingModal'
import FullScreenMode from '@/components/FullScreenMode'
import Shuffler from "@/components/Shuffler";
=======
import { useState } from 'react'
import { Header, Footer, Title } from '@/components/App.style'
import MusicTiles from '@/components/MusicTiles'
import SettingModal from '@/components/SettingModal'
import Shuffler from '@/components/Shuffler'
import FullScreenMode from '@/components/FullScreenMode'
>>>>>>> 8d29a3c2

export default function Home() {
  const [randomTracks, setRandomTracks] = useState([])

  const musicList = [
    {
      imageSrc: '/img/lofi.jpg',
      src: '/audio/empty-mind-118973.mp3',
    },
    {
      imageSrc: '/img/forest.jpg',
      src: '/audio/forest_sounds.mp3',
    },
    {
      imageSrc: '/img/relax.jpg',
      src: '/audio/relaxing.mp3',
    },
    {
      imageSrc: '/img/cat.jpg',
      src: '/audio/cat.mp3',
    },
    {
      imageSrc: '/img/rain.jpg',
      src: '/audio/rain.mp3',
    },
    {
      imageSrc: '/img/sea.jpg',
      src: '/audio/sea.mp3',
    },
    {
      imageSrc: '/img/Thunder.jpg',
      src: '/audio/thunder.mp3',
    },
    {
      imageSrc: '/img/city.jpg',
      src: '/audio/relaxed-city.mp3',
    },
    {
      imageSrc: '/img/zen_bells.jpg',
      src: '/audio/zen_bells.mp3',
    },
    {
      imageSrc: '/img/meadow.jpg',
      src: '/audio/meadow.mp3',
    },
    {
      imageSrc: '/img/desert.jpg',
      src: '/audio/desert.mp3',
    },
    {
      imageSrc: '/img/mountain.jpg',
      src: '/audio/mountain.mp3',
    },
  ]

  return (
    <div>
      <Header>
<<<<<<< HEAD
        <FullScreenMode />
        <Shuffler setRandomTracks={setRandomTracks} totalTracks={musicList.length} />
        <SettingModal />
      </Header>
=======
        <Shuffler
          setRandomTracks={setRandomTracks}
          totalTracks={musicList.length}
        />
        <FullScreenMode />
        <SettingModal />
      </Header>

>>>>>>> 8d29a3c2
      <Title>
        Create your working <div>sounds</div>
      </Title>
      <MusicTiles musicList={musicList} randomTracks={randomTracks} />
      <Footer>
        <a href="https://github.com/riccardobertolini/lofi-music">
          Open Source project 💖 feel free to contribute
        </a>{' '}
        <br />
        using React18, TypeScript & Vite
      </Footer>
    </div>
  )
}<|MERGE_RESOLUTION|>--- conflicted
+++ resolved
@@ -1,102 +1,82 @@
-<<<<<<< HEAD
 import { useState } from 'react';
 import { Header, Footer, Title } from '@/components/App.style'
 import MusicTiles from '@/components/MusicTiles'
 import SettingModal from '@/components/SettingModal'
 import FullScreenMode from '@/components/FullScreenMode'
 import Shuffler from "@/components/Shuffler";
-=======
-import { useState } from 'react'
-import { Header, Footer, Title } from '@/components/App.style'
-import MusicTiles from '@/components/MusicTiles'
-import SettingModal from '@/components/SettingModal'
-import Shuffler from '@/components/Shuffler'
-import FullScreenMode from '@/components/FullScreenMode'
->>>>>>> 8d29a3c2
 
 export default function Home() {
-  const [randomTracks, setRandomTracks] = useState([])
+  const [randomTracks, setRandomTracks] = useState([]);
 
   const musicList = [
     {
-      imageSrc: '/img/lofi.jpg',
-      src: '/audio/empty-mind-118973.mp3',
+      imageSrc: "/img/lofi.jpg",
+      src: "/audio/empty-mind-118973.mp3",
     },
     {
-      imageSrc: '/img/forest.jpg',
-      src: '/audio/forest_sounds.mp3',
+      imageSrc: "/img/forest.jpg",
+      src: "/audio/forest_sounds.mp3",
     },
     {
-      imageSrc: '/img/relax.jpg',
-      src: '/audio/relaxing.mp3',
+      imageSrc: "/img/relax.jpg",
+      src: "/audio/relaxing.mp3",
     },
     {
-      imageSrc: '/img/cat.jpg',
-      src: '/audio/cat.mp3',
+      imageSrc: "/img/cat.jpg",
+      src: "/audio/cat.mp3",
     },
     {
-      imageSrc: '/img/rain.jpg',
-      src: '/audio/rain.mp3',
+      imageSrc: "/img/rain.jpg",
+      src: "/audio/rain.mp3",
     },
     {
-      imageSrc: '/img/sea.jpg',
-      src: '/audio/sea.mp3',
+      imageSrc: "/img/sea.jpg",
+      src: "/audio/sea.mp3",
     },
     {
-      imageSrc: '/img/Thunder.jpg',
-      src: '/audio/thunder.mp3',
+      imageSrc: "/img/Thunder.jpg",
+      src: "/audio/thunder.mp3",
     },
     {
-      imageSrc: '/img/city.jpg',
-      src: '/audio/relaxed-city.mp3',
+      imageSrc: "/img/city.jpg",
+      src: "/audio/relaxed-city.mp3",
     },
     {
-      imageSrc: '/img/zen_bells.jpg',
-      src: '/audio/zen_bells.mp3',
+      imageSrc: "/img/zen_bells.jpg",
+      src: "/audio/zen_bells.mp3",
     },
     {
-      imageSrc: '/img/meadow.jpg',
-      src: '/audio/meadow.mp3',
+      imageSrc: "/img/meadow.jpg",
+      src: "/audio/meadow.mp3",
     },
     {
-      imageSrc: '/img/desert.jpg',
-      src: '/audio/desert.mp3',
+      imageSrc: "/img/desert.jpg",
+      src: "/audio/desert.mp3",
     },
     {
-      imageSrc: '/img/mountain.jpg',
-      src: '/audio/mountain.mp3',
+      imageSrc: "/img/mountain.jpg",
+      src: "/audio/mountain.mp3",
     },
-  ]
+  ];
 
   return (
-    <div>
-      <Header>
-<<<<<<< HEAD
-        <FullScreenMode />
-        <Shuffler setRandomTracks={setRandomTracks} totalTracks={musicList.length} />
-        <SettingModal />
-      </Header>
-=======
-        <Shuffler
-          setRandomTracks={setRandomTracks}
-          totalTracks={musicList.length}
-        />
-        <FullScreenMode />
-        <SettingModal />
-      </Header>
-
->>>>>>> 8d29a3c2
-      <Title>
-        Create your working <div>sounds</div>
-      </Title>
-      <MusicTiles musicList={musicList} randomTracks={randomTracks} />
-      <Footer>
-        <a href="https://github.com/riccardobertolini/lofi-music">
-          Open Source project 💖 feel free to contribute
-        </a>{' '}
-        <br />
-        using React18, TypeScript & Vite
-      </Footer>
-    </div>
+      <div>
+        <Header>
+          <FullScreenMode />
+          <Shuffler setRandomTracks={setRandomTracks} totalTracks={musicList.length} />
+          <SettingModal />
+        </Header>
+        <Title>
+          Create your working <div>sounds</div>
+        </Title>
+        <MusicTiles musicList={musicList} randomTracks={randomTracks} />
+        <Footer>
+          <a href="https://github.com/riccardobertolini/lofi-music">
+            Open Source project 💖 feel free to contribute
+          </a>{' '}
+          <br />
+          using React18, TypeScript & Vite
+        </Footer>
+      </div>
   )
 }