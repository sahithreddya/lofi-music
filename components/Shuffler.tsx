--- conflicted
+++ resolved
@@ -1,5 +1,5 @@
-import React from 'react'
-import styled from 'styled-components'
+import React from 'react';
+import styled from 'styled-components';
 
 const Container = styled.div`
   .shuffler {
@@ -7,15 +7,10 @@
     width: 36px;
     cursor: pointer;
     color: #fff;
-<<<<<<< HEAD
     position: absolute;
     top: 6px;
     right: 90px;
     content: "";
-=======
-
-    content: '';
->>>>>>> 8d29a3c2
     background-size: contain;
     background-image: url('/img/shuffle.png');
     display: block;
@@ -30,36 +25,25 @@
       right: 80px;
     }
   }
-`
+`;
 
-const Shuffler = ({
-  setRandomTracks,
-  totalTracks,
-}: {
-  setRandomTracks: (value: number[]) => void
-  totalTracks: number
-}) => {
-  const getMultipleRandomTracks = (arr: number[], num: number) => {
-    const newArr = [...arr]
-    for (let i = newArr.length - 1; i > 0; i--) {
-      const j = Math.floor(Math.random() * (i + 1))
-      ;[newArr[i], newArr[j]] = [newArr[j], newArr[i]]
+const Shuffler = ({ setRandomTracks, totalTracks }: { setRandomTracks: (value: number[]) => void, totalTracks: number }) => {
+    const getMultipleRandomTracks = (arr: number[], num: number) => {
+        const newArr = [...arr];
+        for (let i = newArr.length - 1; i > 0; i--) {
+            const j = Math.floor(Math.random() * (i + 1));
+            [newArr[i], newArr[j]] = [newArr[j], newArr[i]];
+        }
+        return newArr.slice(0, num);
     }
-    return newArr.slice(0, num)
-  }
 
-  return (
-    <Container>
-      <div
-        className="shuffler"
-        onClick={() =>
-          setRandomTracks(
-            getMultipleRandomTracks(Array.from(Array(totalTracks).keys()), 3),
-          )
-        }
-      />
-    </Container>
-  )
-}
+    return (
+        <Container>
+            <div className="shuffler" onClick={
+                () => setRandomTracks(getMultipleRandomTracks(Array.from(Array(totalTracks).keys()), 3))
+            } />
+        </Container >
+    );
+};
 
-export default Shuffler+export default Shuffler;