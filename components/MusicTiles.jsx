--- conflicted
+++ resolved
@@ -4,62 +4,11 @@
 import { TilePlayer } from './tilePlayer'
 import ActiveSounds from './ActiveSounds'
 
-<<<<<<< HEAD
-const musicList = [
-  {
-    imageSrc: '/img/lofi.jpg',
-    src: '/audio/empty-mind-118973.mp3',
-  },
-  {
-    imageSrc: '/img/forest.jpg',
-    src: '/audio/forest_sounds.mp3',
-  },
-  {
-    imageSrc: '/img/relax.jpg',
-    src: '/audio/relaxing.mp3',
-  },
-  {
-    imageSrc: '/img/cat.jpg',
-    src: '/audio/cat.mp3',
-  },
-  {
-    imageSrc: '/img/rain.jpg',
-    src: '/audio/rain.mp3',
-  },
-  {
-    imageSrc: '/img/sea.jpg',
-    src: '/audio/sea.mp3',
-  },
-  {
-    imageSrc: '/img/Thunder.jpg',
-    src: '/audio/thunder.mp3',
-  },
-  {
-    imageSrc: '/img/city.jpg',
-    src: '/audio/relaxed-city.mp3',
-  },
-  {
-    imageSrc: '/img/zen_bells.jpg',
-    src: '/audio/zen_bells.mp3',
-  },
-  {
-    imageSrc: '/img/meadow.jpg',
-    src: '/audio/meadow.mp3',
-  },
-  {
-    imageSrc: '/img/desert.jpg',
-    src: '/audio/desert.mp3',
-  },
-  {
-    imageSrc: '/img/mountain.jpg',
-    src: '/audio/mountain.mp3',
-  },
-]
-
-const MusicTiles = () => {
+const MusicTiles = ({ musicList, randomTracks }) => {
+  
   const [activeSounds, setActiveSounds] = useState(0)
   const [stopAllTrigger, doStopAllTrigger] = useState(0)
-
+  
   const incrementActiveSounds = (playing) => {
     if (playing) {
       setActiveSounds(activeSounds + 1)
@@ -70,10 +19,6 @@
     doStopAllTrigger(stopAllTrigger + 1)
     setActiveSounds(0)
   }
-
-=======
-const MusicTiles = ({ musicList, randomTracks }) => {
->>>>>>> a6f5cf2f
   return (
     <div>
       <ActiveSounds activeSounds={activeSounds} stopAll={stopAll} />
@@ -83,12 +28,9 @@
             imageSrc={music.imageSrc}
             src={music.src}
             key={music.src}
-<<<<<<< HEAD
             incrementActiveSounds={incrementActiveSounds}
             stopAllTrigger={stopAllTrigger}
-=======
             isPlaying={randomTracks.includes(index)}
->>>>>>> a6f5cf2f
           />
         )}
       </TilesContainer>
