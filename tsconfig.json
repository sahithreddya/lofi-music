--- conflicted
+++ resolved
@@ -2,11 +2,7 @@
   "compilerOptions": {
     "target": "es5",
     "module": "commonjs",
-<<<<<<< HEAD
-    "jsx": "preserve",
-=======
     "jsx": "react",
->>>>>>> a8c0ab75
     "strict": true,
     "esModuleInterop": true,
     "noImplicitReturns": true,
@@ -15,30 +11,6 @@
     "strictNullChecks": true,
     "noUnusedLocals": true,
     "noUnusedParameters": true,
-<<<<<<< HEAD
-    "lib": [
-      "dom",
-      "dom.iterable",
-      "esnext"
-    ],
-    "allowJs": true,
-    "skipLibCheck": true,
-    "forceConsistentCasingInFileNames": true,
-    "noEmit": true,
-    "incremental": true,
-    "moduleResolution": "node",
-    "resolveJsonModule": true,
-    "isolatedModules": true
-  },
-  "include": [
-    "src/**/*.ts",
-    "src/**/*.tsx"
-  ],
-  "exclude": [
-    "node_modules",
-    "build"
-  ]
-=======
     "baseUrl": "./",
     "paths": {
       "@/*": ["components/*", "pages/*"]
@@ -46,5 +18,4 @@
   },
   "include": ["pages/**/*.ts", "components/**/*.tsx"],
   "exclude": ["node_modules", "build"]
->>>>>>> a8c0ab75
 }